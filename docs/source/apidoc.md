--- conflicted
+++ resolved
@@ -134,42 +134,9 @@
    :members:
 ```
 ## Classical Shadows
-<<<<<<< HEAD
-
-### Classical Shadows (High-Level Tools)
-```{eval-rst}
-.. automodule:: mitiq.shadows.shadows
-   :members:
-```
-
-### Quantum Processing
-```{eval-rst}
-.. automodule:: mitiq.shadows.quantum_processing
-   :members:
-```
-
 ### Classical Post-Processing
 ```{eval-rst}
-.. automodule:: mitiq.shadows.classical_post_processing
-   :members:
-```
-
-## Utility Functions
-```{eval-rst}
-.. automodule:: mitiq.shadows.shadows_utils
-   :members:
-```
-
-## Classical Shadows
-
-### Quantum Processing
-```{eval-rst}
-.. automodule:: mitiq.shadows.quantum_processing
-=======
-### Classical Post-Processing
-```{eval-rst}
 .. automodule:: mitiq.shadows.classical_postprocessing
->>>>>>> 89b6e3e1
    :members:
 ```
 
