--- conflicted
+++ resolved
@@ -134,24 +134,6 @@
    :members:
 ```
 
-<<<<<<< HEAD
-### Classical Post-Processing
-```{eval-rst}
-.. automodule:: mitiq.shadows.classical_postprocessing
-   :members:
-```
-
-=======
-
-### Utility Functions
-```{eval-rst}
-.. automodule:: mitiq.shadows.shadows_utils
-   :members:
-```
-
-
-
->>>>>>> ccb4902c
 ## Digital Dynamical Decoupling
 
 ### Digital Dynamical Decoupling (High-Level Tools)
